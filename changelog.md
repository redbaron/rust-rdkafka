--- conflicted
+++ resolved
@@ -3,23 +3,21 @@
 <a name="master"></a>
 ## Master
 
-<<<<<<< HEAD
 #### Features
-* Upgrade librdkafka to 0.11.0-RC1.
+* Upgrade librdkafka to 0.11.0.
 * `FutureProducer::send_copy` will now return a `DeliveryFuture` direcly.
 * TPL entries now also export errors.
 * `KafkaError` is now Clone and Eq.
 
 #### Bugs
 * Fix flaky tests.
-=======
+
 <a name="0.11.1"></a>
 ## 0.11.0 (2017-06-25)
 
 #### Features
 
 * Support direct creation of OwnedMessages.
->>>>>>> fcb0bab4
 
 <a name="0.11.0"></a>
 ## 0.11.0 (2017-06-20)
